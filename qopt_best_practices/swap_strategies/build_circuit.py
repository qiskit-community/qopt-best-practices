"""Circuit utils"""

from __future__ import annotations

from qiskit.circuit import QuantumCircuit
from qiskit.quantum_info import SparsePauliOp

from qiskit.transpiler import PassManager
from qiskit.transpiler.passes.routing.commuting_2q_gate_routing import (
    SwapStrategy,
    FindCommutingPauliEvolutions,
    Commuting2qGateRouter,
)

from qiskit.circuit.library import QAOAAnsatz
from qiskit.circuit import ParameterVector


def make_meas_map(circuit: QuantumCircuit) -> dict:
    """Return a mapping from qubit index (the key) to classical bit (the value).

    This allows us to account for the swapping order introduced by the SwapStrategy.
    """
    creg = circuit.cregs[0]
    qreg = circuit.qregs[0]

    meas_map = {}
    for inst in circuit.data:
        if inst.operation.name == "measure":
            meas_map[qreg.index(inst.qubits[0])] = creg.index(inst.clbits[0])

    return meas_map


def apply_swap_strategy(
    circuit: QuantumCircuit,
    swap_strategy: SwapStrategy,
    edge_coloring: dict[tuple[int, int], int] | None = None,
) -> QuantumCircuit:
    """Transpile with a SWAP strategy.

    Returns:
        A quantum circuit transpiled with the given swap strategy.
    """

    pm_pre = PassManager(
        [
            FindCommutingPauliEvolutions(),
            Commuting2qGateRouter(
                swap_strategy,
                edge_coloring,
            ),
        ]
    )
    return pm_pre.run(circuit)


def apply_qaoa_layers(  # pylint: disable=too-many-arguments,too-many-locals
    cost_layer: QuantumCircuit,
    meas_map: dict,
    num_layers: int,
    gamma: list[float] | ParameterVector = None,
    beta: list[float] | ParameterVector = None,
    initial_state: QuantumCircuit = None,
    mixer: QuantumCircuit = None,
):
    """Applies QAOA layers to construct circuit.

    First, the initial state is applied. If `initial_state` is None we begin in the
    initial superposition state. Next, we alternate between layers of the cot operator
    and the mixer. The cost operator is alternatively applied in order and in reverse
    instruction order. This allows us to apply the swap-strategy on odd `p` layers
    and undo the swap strategy on even `p` layers.
    """

    num_qubits = cost_layer.num_qubits
    new_circuit = QuantumCircuit(num_qubits, num_qubits)

    if initial_state is not None:
        new_circuit.append(initial_state, range(num_qubits))
    else:
        # all h state by default
        new_circuit.h(range(num_qubits))

    if gamma is None or beta is None:
        gamma = ParameterVector("γ", num_layers)
        if mixer is None or mixer.num_parameters == 0:
            beta = ParameterVector("β", num_layers)
        else:
            beta = ParameterVector("β", num_layers * mixer.num_parameters)

    if mixer is not None:
        mixer_layer = mixer
    else:
        mixer_layer = QuantumCircuit(num_qubits)
        mixer_layer.rx(beta[0], range(num_qubits))

    for layer in range(num_layers):
        bind_dict = {cost_layer.parameters[0]: gamma[layer]}
        cost_layer_ = cost_layer.assign_parameters(bind_dict)
        bind_dict = {
            mixer_layer.parameters[i]: beta[layer + i] for i in range(mixer_layer.num_parameters)
        }
        layer_mixer = mixer_layer.assign_parameters(bind_dict)

        if layer % 2 == 0:
            new_circuit.append(cost_layer_, range(num_qubits))
        else:
            new_circuit.append(cost_layer_.reverse_ops(), range(num_qubits))

        new_circuit.append(layer_mixer, range(num_qubits))

    for qidx, cidx in meas_map.items():
        new_circuit.measure(qidx, cidx)

    return new_circuit


<<<<<<< HEAD
def create_qaoa_swap_circuit(
    cost_operator: list[tuple[str, float]],
=======
def create_qaoa_swap_circuit(  # pylint: disable=too-many-arguments
    cost_operator: SparsePauliOp,
>>>>>>> 793d47c9
    swap_strategy: SwapStrategy,
    edge_coloring: dict = None,
    theta: list[float] = None,
    qaoa_layers: int = 1,
    initial_state: QuantumCircuit = None,
    mixer: QuantumCircuit = None,
):
    """
    Create the circuit for QAOA.
    Notes: This circuit construction for QAOA works for quadratic terms in `Z` as well as
    first-order terms in `Z`. Higher-orders are not supported due to the limitation 
    in the function `apply_swap_strategy`, which can only handle 2-qubit gates. 
    Given this constraint, we still have to treat the 1-qubit gates and 2-qubit gates separately. 
    Suppose H = H1 + H2, where H1 has only 1-qubit gates, and H2 only 2-qubit gates.

    Strategy is
        - create correspponding circuits for both H1 and H2
        - `apply_swap_strategy` on the circuit of H2
        - combine the two circuits
        
    Args:
        cost_operator: the cost operator.
        swap_strategy: selected swap strategy
        edge_coloring: A coloring of edges that should correspond to the coupling
            map of the hardware. It defines the order in which we apply the Rzz
            gates. This allows us to choose an ordering such that `Rzz` gates will
            immediately precede SWAP gates to leverage CNOT cancellation.
        theta: The QAOA angles.
        qaoa_layers: The number of layers of the cost-operator and the mixer operator.
        initial_state: The initial state on which we apply layers of cost-operator
            and mixer.
        mixer: The QAOA mixer. It will be applied as is onto the QAOA circuit. Therefore,
            its output must have the same ordering of qubits as its input.
    """

    # Save the parameters of the original, total Hamiltonian 
    num_qubits = cost_operator.num_qubits
<<<<<<< HEAD
    gate_list = cost_operator.paulis
    weights_list = cost_operator.coeffs
    
    # Prepare the separate two parts of the total Hamiltonian
    cost_operator_order1_only = QuantumCircuit(num_qubits)
    cost_operator_order2_only = []

    # Create H2 as an operator
    for pauli, gate_weight in zip(gate_list, weights_list):
        if sum(pauli.x) != 0 or sum(pauli.z) > 2:
            raise Exception("This method can only handle first order and second order Pauli Z terms.")
        if sum(pauli.z) == 2:
            cost_operator_order2_only.append((pauli, gate_weight))
    cost_operator_order2_only = SparsePauliOp(list(zip(*cost_operator_order2_only))[0], list(zip(*cost_operator_order2_only))[1])

    # Then, create H2 as a circuit, using the ansatz of 1 layer of QAOA without mixer
    cost_layer_order2_only = QAOAAnsatz(
        cost_operator_order2_only,
=======

    if theta is not None:
        gamma = theta[: len(theta) // 2]
        beta = theta[len(theta) // 2 :]
        qaoa_layers = len(theta) // 2
    else:
        gamma = beta = None

    # First, create the ansatz of 1 layer of QAOA without mixer
    cost_layer = QAOAAnsatz(
        cost_operator,
>>>>>>> 793d47c9
        reps=1,
        initial_state=QuantumCircuit(num_qubits),
        mixer_operator=QuantumCircuit(num_qubits),
    ).decompose()

    # Save the gamma parameters used in H2, which will be the same as for the ansatz of H1
    gamma = cost_layer_order2_only.parameters[0]

    # Create ansatz for H1 
    for pauli, gate_weight in zip(gate_list, weights_list):
        
        if sum(pauli.z) == 1:
            qubit_index = np.where(pauli.z == True)[0][0] 
            cost_operator_order1_only.rz(gate_weight*gamma, qubit_index)
    
    # Before applying the swap_strategy to H2, we want to recover the permutation of the measurements that the swap introduce.
    cost_layer_order2_only.measure_all()
    
    # Now, apply the swap strategy for commuting pauli evolution gates
    cost_layer_order2_only  = apply_swap_strategy(cost_layer_order2_only, swap_strategy, edge_coloring)

    # Combine the H1 ansatz with the optimized H2 ansatz
    cost_layer = QuantumCircuit(num_qubits)
    cost_layer.compose(cost_operator_order1_only, inplace=True)
    cost_layer.compose(cost_layer_order2_only, inplace=True)

    # Compute the measurement map (qubit to classical bit).
    # we will apply this for qaoa_layers % 2 == 1.
    if qaoa_layers % 2 == 1:
        meas_map = make_meas_map(cost_layer)
    else:
        meas_map = {idx: idx for idx in range(num_qubits)}
    
    cost_layer.remove_final_measurements()

    # Assign variational parameters
    if theta is not None:
        gamma = theta[: len(theta) // 2]
        beta = theta[len(theta) // 2 :]
        qaoa_layers = len(theta) // 2
    else:
        gamma = beta = None
        qaoa_layers = qaoa_layers

    # Finally, introduce the mixer circuit and add measurements following measurement map
    circuit = apply_qaoa_layers(
        cost_layer, meas_map, qaoa_layers, gamma, beta, initial_state, mixer
    )

    return circuit<|MERGE_RESOLUTION|>--- conflicted
+++ resolved
@@ -115,14 +115,8 @@
 
     return new_circuit
 
-
-<<<<<<< HEAD
-def create_qaoa_swap_circuit(
-    cost_operator: list[tuple[str, float]],
-=======
 def create_qaoa_swap_circuit(  # pylint: disable=too-many-arguments
     cost_operator: SparsePauliOp,
->>>>>>> 793d47c9
     swap_strategy: SwapStrategy,
     edge_coloring: dict = None,
     theta: list[float] = None,
@@ -160,7 +154,6 @@
 
     # Save the parameters of the original, total Hamiltonian 
     num_qubits = cost_operator.num_qubits
-<<<<<<< HEAD
     gate_list = cost_operator.paulis
     weights_list = cost_operator.coeffs
     
@@ -179,19 +172,6 @@
     # Then, create H2 as a circuit, using the ansatz of 1 layer of QAOA without mixer
     cost_layer_order2_only = QAOAAnsatz(
         cost_operator_order2_only,
-=======
-
-    if theta is not None:
-        gamma = theta[: len(theta) // 2]
-        beta = theta[len(theta) // 2 :]
-        qaoa_layers = len(theta) // 2
-    else:
-        gamma = beta = None
-
-    # First, create the ansatz of 1 layer of QAOA without mixer
-    cost_layer = QAOAAnsatz(
-        cost_operator,
->>>>>>> 793d47c9
         reps=1,
         initial_state=QuantumCircuit(num_qubits),
         mixer_operator=QuantumCircuit(num_qubits),
